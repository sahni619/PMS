--- conflicted
+++ resolved
@@ -87,16 +87,16 @@
     assert "binance_raw" in methods
 
 
-<<<<<<< HEAD
+
 def test_non_final_event_logged_and_skipped(monkeypatch):
-=======
+
 def test_final_withdrawal_event_survives(monkeypatch):
->>>>>>> edf614d2
+ 
     class DummyEx:
         id = "binance"
 
         def fetch_deposits(self, since=None):
-<<<<<<< HEAD
+
             return [
                 {
                     "id": "1",
@@ -130,7 +130,7 @@
     assert skipped, "skip log missing"
     assert any("id=1" in l and "label=LBL" in l for l in skipped)
 
-=======
+
             return []
 
         def fetch_withdrawals(self, since=None):
@@ -151,7 +151,7 @@
     assert len(events) == 1
     assert events[0]["id"] == "w1"
     assert events[0]["status"] == "5"
->>>>>>> edf614d2
+
 
 def test_missing_price_flows_reflected_in_excel(monkeypatch, tmp_path):
     events = [
