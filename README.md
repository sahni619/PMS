--- conflicted
+++ resolved
@@ -1,13 +1,11 @@
 # PMS
 
-<<<<<<< HEAD
 Utility for processing event data.
 
 - `event_deduplicator.py` contains logic to deduplicate events collected from
   multiple pages. It removes duplicates using exchange-specific unique IDs or
   a composite of `(txId, currency, timestamp)` and logs debug counts of pages
   and deduped totals to aid troubleshooting.
-=======
+
 A minimal portfolio management system demonstrating funding event handling
 and pending valuation reprocessing.
->>>>>>> 92818939
